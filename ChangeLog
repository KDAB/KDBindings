--- conflicted
+++ resolved
@@ -1,4 +1,7 @@
-<<<<<<< HEAD
+* v1.1.0 (unreleased)
+  - Feature: ConnectionEvaluator for deferred Signal/Slot evaluation and easy integration into multi-threaded environments (#48)
+  - Feature: Add ScopedConnection for RAII-style connection management (#31)
+
 * v1.0.4
   - Avoid error in presence of Windows min/max macros (#63)
   - Fix Clang-Tidy failures (#49)
@@ -8,10 +11,6 @@
 
 * v1.0.2
   - Make KDBINDINGS_DECLARE_FUNCTION callable outside of KDBindings namespace (#38)
-=======
-* v1.1.0 (unreleased)
-  - Feature: Add ScopedConnection for RAII-style connection management (#31)
->>>>>>> 1a03c818
 
 * v1.0.1
   - Property: Make moved Signal private (#24 & #26) - BREAKING!
