<<<<<<< HEAD
* v1.0.1
  - Property: Make moved Signal private (#24 & #26) - BREAKING!
  - Documentation: Small fixes & updates
=======
* v1.1.0
  - Feature: Add ScopedConnection for RAII-style connection management (#31)
>>>>>>> af7939e6

* v1.0.0
  - Initial Release<|MERGE_RESOLUTION|>--- conflicted
+++ resolved
@@ -1,11 +1,9 @@
-<<<<<<< HEAD
+* v1.1.0
+  - Feature: Add ScopedConnection for RAII-style connection management (#31)
+
 * v1.0.1
   - Property: Make moved Signal private (#24 & #26) - BREAKING!
   - Documentation: Small fixes & updates
-=======
-* v1.1.0
-  - Feature: Add ScopedConnection for RAII-style connection management (#31)
->>>>>>> af7939e6
 
 * v1.0.0
   - Initial Release